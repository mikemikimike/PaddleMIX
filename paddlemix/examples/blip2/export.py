# Copyright (c) 2023 PaddlePaddle Authors. All Rights Reserved.
#
# Licensed under the Apache License, Version 2.0 (the "License");
# you may not use this file except in compliance with the License.
# You may obtain a copy of the License at
#
#     http://www.apache.org/licenses/LICENSE-2.0
#
# Unless required by applicable law or agreed to in writing, software
# distributed under the License is distributed on an "AS IS" BASIS,
# WITHOUT WARRANTIES OR CONDITIONS OF ANY KIND, either express or implied.
# See the License for the specific language governing permissions and
# limitations under the License.
import sys
<<<<<<< HEAD

sys.path.insert(0, os.path.join(os.path.dirname(os.path.abspath(__file__)), "../../.."))
=======
>>>>>>> 36317b20
import os
sys.path.insert(
    0, os.path.join(os.path.dirname(os.path.abspath(__file__)), '../../..'))
from dataclasses import dataclass, field
import paddle
<<<<<<< HEAD
import yaml
from paddlenlp.trainer import PdArgumentParser

=======
import requests
from paddlenlp.trainer import PdArgumentParser
from PIL import Image
>>>>>>> 36317b20
from paddlemix.models.blip2.modeling import Blip2ForConditionalGeneration
from paddlemix.utils.log import logger
import os
import yaml
import paddle
import argparse
import os
import paddle


@dataclass
class DataArguments:
    """
    Arguments pertaining to what data we are going to input our model for training and eval.
    Using `PdArgumentParser` we can turn this class
    into argparse arguments to be able to specify them on
    the command line.
    """

    input_image: str = field(
        default="http://images.cocodataset.org/val2017/000000039769.jpg",
        metadata={"help": "The name of input image."
                  })  # "http://images.cocodataset.org/val2017/000000039769.jpg"
    prompt: str = field(
        default=None, metadata={"help": "The prompt of the image to be generated."}
    )  # "Question: how many cats are there? Answer:"


@dataclass
class ModelArguments:
    """
    Arguments pertaining to which model/config/tokenizer we are going to fine-tune from.
    """

    model_name_or_path: str = field(
        default="paddlemix/blip2-caption-opt2.7b",
        metadata={"help": "Path to pretrained model or model identifier"},
    )
    pretrained_model_path: str = field(
        default=None,
        metadata={"help": "The path to pre-trained model that we will use for inference."},
    )
    fp16: str = field(
        default=True,
        metadata={"help": "Export with mixed precision."},
    )


def main():
    parser = PdArgumentParser((ModelArguments, DataArguments))
    model_args, data_args = parser.parse_args_into_dataclasses()
    # url = data_args.input_image  # "http://images.cocodataset.org/val2017/000000039769.jpg"
    # image = Image.open(requests.get(url, stream=True).raw)

    # prompt = "a photo of "
    # processor = Blip2Processor.from_pretrained(model_args.model_name_or_path)
    model = Blip2ForConditionalGeneration.from_pretrained(model_args.model_name_or_path)
    model.eval()
    dtype = "float32"
    if model_args.fp16:
        decorated = paddle.amp.decorate(
            models=[model.visual_encoder, model.language_model],
            optimizers=None,
<<<<<<< HEAD
            level="O2",
        )
=======
            level="O2")
>>>>>>> 36317b20
        model.visual_encoder, model.language_model = decorated
        dtype = "float16"

    shape1 = [None, 3, None, None]
<<<<<<< HEAD
    input_spec = [
        paddle.static.InputSpec(shape=shape1, dtype="float32"),
    ]
    image_encoder = paddle.jit.to_static(model.encode_image, input_spec=input_spec)
=======
    input_spec = [paddle.static.InputSpec(shape=shape1, dtype='float32'), ]
    image_encoder = paddle.jit.to_static(
        model.encode_image, input_spec=input_spec)
>>>>>>> 36317b20
    save_path = "blip2_export"
    paddle.jit.save(image_encoder, os.path.join(save_path, 'image_encoder'))

    # TODO add test config
    deploy_info = {
        'Deploy': {
            'model': 'image_encoder.pdmodel',
            'params': 'image_encoder.pdiparams',
            'input_img_shape': shape1,
            'output_dtype': dtype
        }
    }
    msg = '\n---------------Deploy Information---------------\n'
    msg += str(yaml.dump(deploy_info))
    logger.info(msg)

    yml_file = os.path.join(save_path, 'deploy.yaml')
    with open(yml_file, 'w') as file:
        yaml.dump(deploy_info, file)

    logger.info(f'The inference model is saved in {save_path}')


if __name__ == "__main__":
    main()<|MERGE_RESOLUTION|>--- conflicted
+++ resolved
@@ -11,34 +11,19 @@
 # WITHOUT WARRANTIES OR CONDITIONS OF ANY KIND, either express or implied.
 # See the License for the specific language governing permissions and
 # limitations under the License.
+import os
 import sys
-<<<<<<< HEAD
 
 sys.path.insert(0, os.path.join(os.path.dirname(os.path.abspath(__file__)), "../../.."))
-=======
->>>>>>> 36317b20
 import os
-sys.path.insert(
-    0, os.path.join(os.path.dirname(os.path.abspath(__file__)), '../../..'))
 from dataclasses import dataclass, field
+
 import paddle
-<<<<<<< HEAD
 import yaml
 from paddlenlp.trainer import PdArgumentParser
 
-=======
-import requests
-from paddlenlp.trainer import PdArgumentParser
-from PIL import Image
->>>>>>> 36317b20
 from paddlemix.models.blip2.modeling import Blip2ForConditionalGeneration
 from paddlemix.utils.log import logger
-import os
-import yaml
-import paddle
-import argparse
-import os
-import paddle
 
 
 @dataclass
@@ -51,9 +36,8 @@
     """
 
     input_image: str = field(
-        default="http://images.cocodataset.org/val2017/000000039769.jpg",
-        metadata={"help": "The name of input image."
-                  })  # "http://images.cocodataset.org/val2017/000000039769.jpg"
+        default="http://images.cocodataset.org/val2017/000000039769.jpg", metadata={"help": "The name of input image."}
+    )  # "http://images.cocodataset.org/val2017/000000039769.jpg"
     prompt: str = field(
         default=None, metadata={"help": "The prompt of the image to be generated."}
     )  # "Question: how many cats are there? Answer:"
@@ -92,49 +76,37 @@
     dtype = "float32"
     if model_args.fp16:
         decorated = paddle.amp.decorate(
-            models=[model.visual_encoder, model.language_model],
-            optimizers=None,
-<<<<<<< HEAD
-            level="O2",
+            models=[model.visual_encoder, model.language_model], optimizers=None, level="O2"
         )
-=======
-            level="O2")
->>>>>>> 36317b20
         model.visual_encoder, model.language_model = decorated
         dtype = "float16"
 
     shape1 = [None, 3, None, None]
-<<<<<<< HEAD
     input_spec = [
         paddle.static.InputSpec(shape=shape1, dtype="float32"),
     ]
     image_encoder = paddle.jit.to_static(model.encode_image, input_spec=input_spec)
-=======
-    input_spec = [paddle.static.InputSpec(shape=shape1, dtype='float32'), ]
-    image_encoder = paddle.jit.to_static(
-        model.encode_image, input_spec=input_spec)
->>>>>>> 36317b20
     save_path = "blip2_export"
-    paddle.jit.save(image_encoder, os.path.join(save_path, 'image_encoder'))
+    paddle.jit.save(image_encoder, os.path.join(save_path, "image_encoder"))
 
     # TODO add test config
     deploy_info = {
-        'Deploy': {
-            'model': 'image_encoder.pdmodel',
-            'params': 'image_encoder.pdiparams',
-            'input_img_shape': shape1,
-            'output_dtype': dtype
+        "Deploy": {
+            "model": "image_encoder.pdmodel",
+            "params": "image_encoder.pdiparams",
+            "input_img_shape": shape1,
+            "output_dtype": dtype,
         }
     }
-    msg = '\n---------------Deploy Information---------------\n'
+    msg = "\n---------------Deploy Information---------------\n"
     msg += str(yaml.dump(deploy_info))
     logger.info(msg)
 
-    yml_file = os.path.join(save_path, 'deploy.yaml')
-    with open(yml_file, 'w') as file:
+    yml_file = os.path.join(save_path, "deploy.yaml")
+    with open(yml_file, "w") as file:
         yaml.dump(deploy_info, file)
 
-    logger.info(f'The inference model is saved in {save_path}')
+    logger.info(f"The inference model is saved in {save_path}")
 
 
 if __name__ == "__main__":
